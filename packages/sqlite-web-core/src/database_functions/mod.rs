use sqlite_wasm_rs::export::*;
use std::ffi::{c_int, CStr, CString};
use std::os::raw::c_char;

// Import the individual function modules
mod bigint_sum;
mod float_is_zero;
mod float_negate;
mod float_sum;
<<<<<<< HEAD
=======
mod float_zero_hex;
mod rain_math;
>>>>>>> 7601e4ca

use bigint_sum::*;
use float_is_zero::*;
use float_negate::*;
use float_sum::*;
use float_zero_hex::*;

/// Register all custom functions with the SQLite database
pub fn register_custom_functions(db: *mut sqlite3) -> Result<(), String> {
    // Register BIGINT_SUM aggregate function
    let bigint_sum_name = CString::new("BIGINT_SUM").unwrap();
    let ret = unsafe {
        sqlite3_create_function_v2(
            db,
            bigint_sum_name.as_ptr(),
            1, // 1 argument
            SQLITE_UTF8,
            std::ptr::null_mut(),
            None,                   // No xFunc for aggregate function
            Some(bigint_sum_step),  // xStep callback
            Some(bigint_sum_final), // xFinal callback
            None,                   // No destructor
        )
    };

    if ret != SQLITE_OK {
        return Err("Failed to register BIGINT_SUM function".to_string());
    }

    // Register FLOAT_SUM aggregate function
    let float_sum_name = CString::new("FLOAT_SUM").unwrap();
    let ret = unsafe {
        sqlite3_create_function_v2(
            db,
            float_sum_name.as_ptr(),
            1, // 1 argument
            SQLITE_UTF8,
            std::ptr::null_mut(),
            None,                  // No xFunc for aggregate function
            Some(float_sum_step),  // xStep callback
            Some(float_sum_final), // xFinal callback
            None,                  // No destructor
        )
    };

    if ret != SQLITE_OK {
        return Err("Failed to register FLOAT_SUM function".to_string());
    }

    // Register FLOAT_ZERO_HEX scalar function
    let float_zero_hex_name = CString::new("FLOAT_ZERO_HEX").unwrap();
    let ret = unsafe {
        sqlite3_create_function_v2(
            db,
            float_zero_hex_name.as_ptr(),
            0, // 0 arguments
            SQLITE_UTF8 | SQLITE_DETERMINISTIC | SQLITE_INNOCUOUS,
            std::ptr::null_mut(),
            Some(float_zero_hex), // Scalar function
            None,
            None,
            None,
        )
    };

    if ret != SQLITE_OK {
        return Err("Failed to register FLOAT_ZERO_HEX function".to_string());
    }

    // Register FLOAT_NEGATE scalar function
    let float_negate_name = CString::new("FLOAT_NEGATE").unwrap();
    let ret = unsafe {
        sqlite3_create_function_v2(
            db,
            float_negate_name.as_ptr(),
            1, // 1 argument
            SQLITE_UTF8 | SQLITE_DETERMINISTIC | SQLITE_INNOCUOUS,
            std::ptr::null_mut(),
            Some(float_negate), // xFunc for scalar
            None,               // No xStep
            None,               // No xFinal
            None,               // No destructor
        )
    };

    if ret != SQLITE_OK {
        return Err("Failed to register FLOAT_NEGATE function".to_string());
    }

    // Register FLOAT_IS_ZERO scalar function
    let float_is_zero_name = CString::new("FLOAT_IS_ZERO").unwrap();
    let ret = unsafe {
        sqlite3_create_function_v2(
            db,
            float_is_zero_name.as_ptr(),
            1, // 1 argument
            SQLITE_UTF8 | SQLITE_DETERMINISTIC | SQLITE_INNOCUOUS,
            std::ptr::null_mut(),
            Some(float_is_zero), // xFunc for scalar
            None,                // No xStep
            None,                // No xFinal
            None,                // No destructor
        )
    };

    if ret != SQLITE_OK {
        return Err("Failed to register FLOAT_IS_ZERO function".to_string());
    }

    Ok(())
}

#[cfg(test)]
mod tests {
    use super::*;
    use wasm_bindgen_test::*;

    #[wasm_bindgen_test]
    fn test_cstring_conversion() {
        let test_string = "test string with spaces and symbols!@#$%";
        let c_string_result = CString::new(test_string);
        assert!(
            c_string_result.is_ok(),
            "Should be able to convert to CString"
        );

        let c_string = c_string_result.unwrap();
        assert_eq!(c_string.to_string_lossy(), test_string);
    }

    #[wasm_bindgen_test]
    fn test_cstring_with_null_bytes() {
        let string_with_null = "test\0string";
        let c_string_result = CString::new(string_with_null);
        assert!(
            c_string_result.is_err(),
            "Strings with null bytes should fail CString conversion"
        );
    }
}<|MERGE_RESOLUTION|>--- conflicted
+++ resolved
@@ -7,11 +7,7 @@
 mod float_is_zero;
 mod float_negate;
 mod float_sum;
-<<<<<<< HEAD
-=======
 mod float_zero_hex;
-mod rain_math;
->>>>>>> 7601e4ca
 
 use bigint_sum::*;
 use float_is_zero::*;
