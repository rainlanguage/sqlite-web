use alloy::primitives::{I256, U256};
use rain_math_float::Float;
use sqlite_wasm_rs::export::*;
use std::ffi::{c_int, CStr, CString};
use std::ops::Add;
use std::os::raw::c_char;
use std::str::FromStr;

// Import the individual function modules
mod bigint_sum;
mod float_negate;
mod float_sum;
mod rain_math;

<<<<<<< HEAD
// Re-export the functions
pub use bigint_sum::*;
pub use float_negate::*;
pub use float_sum::*;
=======
use bigint_sum::*;
use float_sum::*;

>>>>>>> de84aa59
pub use rain_math::*;

/// Register all custom functions with the SQLite database
pub fn register_custom_functions(db: *mut sqlite3) -> Result<(), String> {
    // Register rain_math_process function
    let func_name = CString::new("RAIN_MATH_PROCESS").unwrap();
    let ret = unsafe {
        sqlite3_create_function_v2(
            db,
            func_name.as_ptr(),
            2, // 2 arguments
            SQLITE_UTF8,
            std::ptr::null_mut(),
            Some(rain_math_process),
            None, // No xStep for scalar function
            None, // No xFinal for scalar function
            None, // No destructor
        )
    };

    if ret != SQLITE_OK {
        return Err("Failed to register RAIN_MATH_PROCESS function".to_string());
    }

    // Register BIGINT_SUM aggregate function
    let bigint_sum_name = CString::new("BIGINT_SUM").unwrap();
    let ret = unsafe {
        sqlite3_create_function_v2(
            db,
            bigint_sum_name.as_ptr(),
            1, // 1 argument
            SQLITE_UTF8,
            std::ptr::null_mut(),
            None,                   // No xFunc for aggregate function
            Some(bigint_sum_step),  // xStep callback
            Some(bigint_sum_final), // xFinal callback
            None,                   // No destructor
        )
    };

    if ret != SQLITE_OK {
        return Err("Failed to register BIGINT_SUM function".to_string());
    }

    // Register FLOAT_SUM aggregate function
    let float_sum_name = CString::new("FLOAT_SUM").unwrap();
    let ret = unsafe {
        sqlite3_create_function_v2(
            db,
            float_sum_name.as_ptr(),
            1, // 1 argument
            SQLITE_UTF8,
            std::ptr::null_mut(),
            None,                  // No xFunc for aggregate function
            Some(float_sum_step),  // xStep callback
            Some(float_sum_final), // xFinal callback
            None,                  // No destructor
        )
    };

    if ret != SQLITE_OK {
        return Err("Failed to register FLOAT_SUM function".to_string());
    }

    // Register FLOAT_NEGATE scalar function
    let float_negate_name = CString::new("FLOAT_NEGATE").unwrap();
    let ret = unsafe {
        sqlite3_create_function_v2(
            db,
            float_negate_name.as_ptr(),
            1, // 1 argument
            SQLITE_UTF8,
            std::ptr::null_mut(),
            Some(float_negate), // xFunc for scalar
            None,               // No xStep
            None,               // No xFinal
            None,               // No destructor
        )
    };

    if ret != SQLITE_OK {
        return Err("Failed to register FLOAT_NEGATE function".to_string());
    }

    Ok(())
}

#[cfg(test)]
mod tests {
    use super::*;
    use wasm_bindgen_test::*;

    #[wasm_bindgen_test]
    fn test_cstring_conversion() {
        let test_string = "test string with spaces and symbols!@#$%";
        let c_string_result = CString::new(test_string);
        assert!(
            c_string_result.is_ok(),
            "Should be able to convert to CString"
        );

        let c_string = c_string_result.unwrap();
        assert_eq!(c_string.to_string_lossy(), test_string);
    }

    #[wasm_bindgen_test]
    fn test_cstring_with_null_bytes() {
        let string_with_null = "test\0string";
        let c_string_result = CString::new(string_with_null);
        assert!(
            c_string_result.is_err(),
            "Strings with null bytes should fail CString conversion"
        );
    }
}<|MERGE_RESOLUTION|>--- conflicted
+++ resolved
@@ -12,16 +12,10 @@
 mod float_sum;
 mod rain_math;
 
-<<<<<<< HEAD
-// Re-export the functions
-pub use bigint_sum::*;
-pub use float_negate::*;
-pub use float_sum::*;
-=======
 use bigint_sum::*;
+use float_negate::*;
 use float_sum::*;
 
->>>>>>> de84aa59
 pub use rain_math::*;
 
 /// Register all custom functions with the SQLite database
