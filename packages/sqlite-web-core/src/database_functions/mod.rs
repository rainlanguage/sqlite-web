use alloy::primitives::{I256, U256};
use rain_math_float::Float;
use sqlite_wasm_rs::export::*;
use std::ffi::{c_int, CStr, CString};
use std::ops::Add;
use std::os::raw::c_char;
use std::str::FromStr;

// Import the individual function modules
mod bigint_sum;
mod float_sum;
mod rain_math;

<<<<<<< HEAD
// Re-export the functions
pub use bigint_sum::*;
pub use float_sum::*;
=======
use bigint_sum::*;

>>>>>>> 32af4108
pub use rain_math::*;

/// Register all custom functions with the SQLite database
pub fn register_custom_functions(db: *mut sqlite3) -> Result<(), String> {
    // Register rain_math_process function
    let func_name = CString::new("RAIN_MATH_PROCESS").unwrap();
    let ret = unsafe {
        sqlite3_create_function_v2(
            db,
            func_name.as_ptr(),
            2, // 2 arguments
            SQLITE_UTF8,
            std::ptr::null_mut(),
            Some(rain_math_process),
            None, // No xStep for scalar function
            None, // No xFinal for scalar function
            None, // No destructor
        )
    };

    if ret != SQLITE_OK {
        return Err("Failed to register RAIN_MATH_PROCESS function".to_string());
    }

    // Register BIGINT_SUM aggregate function
    let bigint_sum_name = CString::new("BIGINT_SUM").unwrap();
    let ret = unsafe {
        sqlite3_create_function_v2(
            db,
            bigint_sum_name.as_ptr(),
            1, // 1 argument
            SQLITE_UTF8,
            std::ptr::null_mut(),
            None,                   // No xFunc for aggregate function
            Some(bigint_sum_step),  // xStep callback
            Some(bigint_sum_final), // xFinal callback
            None,                   // No destructor
        )
    };

    if ret != SQLITE_OK {
        return Err("Failed to register BIGINT_SUM function".to_string());
    }

    // Register FLOAT_SUM aggregate function
    let float_sum_name = CString::new("FLOAT_SUM").unwrap();
    let ret = unsafe {
        sqlite3_create_function_v2(
            db,
            float_sum_name.as_ptr(),
            1, // 1 argument
            SQLITE_UTF8,
            std::ptr::null_mut(),
            None,                  // No xFunc for aggregate function
            Some(float_sum_step),  // xStep callback
            Some(float_sum_final), // xFinal callback
            None,                  // No destructor
        )
    };

    if ret != SQLITE_OK {
        return Err("Failed to register FLOAT_SUM function".to_string());
    }

    Ok(())
}

#[cfg(test)]
mod tests {
    use super::*;
    use wasm_bindgen_test::*;

    wasm_bindgen_test_configure!(run_in_browser);

    #[wasm_bindgen_test]
    fn test_cstring_conversion() {
        let test_string = "test string with spaces and symbols!@#$%";
        let c_string_result = CString::new(test_string);
        assert!(
            c_string_result.is_ok(),
            "Should be able to convert to CString"
        );

        let c_string = c_string_result.unwrap();
        assert_eq!(c_string.to_string_lossy(), test_string);
    }

    #[wasm_bindgen_test]
    fn test_cstring_with_null_bytes() {
        let string_with_null = "test\0string";
        let c_string_result = CString::new(string_with_null);
        assert!(
            c_string_result.is_err(),
            "Strings with null bytes should fail CString conversion"
        );
    }
}<|MERGE_RESOLUTION|>--- conflicted
+++ resolved
@@ -11,14 +11,9 @@
 mod float_sum;
 mod rain_math;
 
-<<<<<<< HEAD
-// Re-export the functions
-pub use bigint_sum::*;
-pub use float_sum::*;
-=======
 use bigint_sum::*;
+use float_sum::*;
 
->>>>>>> 32af4108
 pub use rain_math::*;
 
 /// Register all custom functions with the SQLite database
