--- conflicted
+++ resolved
@@ -13,19 +13,10 @@
 mod float_sum;
 mod rain_math;
 
-<<<<<<< HEAD
-use float_is_zero::float_is_zero;
-
-// Re-export the functions
-pub use bigint_sum::*;
-pub use float_negate::*;
-pub use float_sum::*;
-=======
 use bigint_sum::*;
 use float_negate::*;
 use float_sum::*;
 
->>>>>>> a845bdc6
 pub use rain_math::*;
 
 /// Register all custom functions with the SQLite database
