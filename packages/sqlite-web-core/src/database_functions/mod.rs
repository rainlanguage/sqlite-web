use alloy::primitives::I256;
use sqlite_wasm_rs::export::*;
use std::ffi::{c_int, CStr, CString};
use std::os::raw::c_char;

// Import the individual function modules
mod bigint_sum;
<<<<<<< HEAD
=======
mod float_sum;
mod rain_math;
>>>>>>> cec3e274

use bigint_sum::*;
use float_sum::*;

/// Register all custom functions with the SQLite database
pub fn register_custom_functions(db: *mut sqlite3) -> Result<(), String> {
    // Register BIGINT_SUM aggregate function
    let bigint_sum_name = CString::new("BIGINT_SUM").unwrap();
    let ret = unsafe {
        sqlite3_create_function_v2(
            db,
            bigint_sum_name.as_ptr(),
            1, // 1 argument
            SQLITE_UTF8,
            std::ptr::null_mut(),
            None,                   // No xFunc for aggregate function
            Some(bigint_sum_step),  // xStep callback
            Some(bigint_sum_final), // xFinal callback
            None,                   // No destructor
        )
    };

    if ret != SQLITE_OK {
        return Err("Failed to register BIGINT_SUM function".to_string());
    }

    // Register FLOAT_SUM aggregate function
    let float_sum_name = CString::new("FLOAT_SUM").unwrap();
    let ret = unsafe {
        sqlite3_create_function_v2(
            db,
            float_sum_name.as_ptr(),
            1, // 1 argument
            SQLITE_UTF8,
            std::ptr::null_mut(),
            None,                  // No xFunc for aggregate function
            Some(float_sum_step),  // xStep callback
            Some(float_sum_final), // xFinal callback
            None,                  // No destructor
        )
    };

    if ret != SQLITE_OK {
        return Err("Failed to register FLOAT_SUM function".to_string());
    }

    Ok(())
}

#[cfg(test)]
mod tests {
    use super::*;
    use wasm_bindgen_test::*;

    wasm_bindgen_test_configure!(run_in_browser);

    #[wasm_bindgen_test]
    fn test_cstring_conversion() {
        let test_string = "test string with spaces and symbols!@#$%";
        let c_string_result = CString::new(test_string);
        assert!(
            c_string_result.is_ok(),
            "Should be able to convert to CString"
        );

        let c_string = c_string_result.unwrap();
        assert_eq!(c_string.to_string_lossy(), test_string);
    }

    #[wasm_bindgen_test]
    fn test_cstring_with_null_bytes() {
        let string_with_null = "test\0string";
        let c_string_result = CString::new(string_with_null);
        assert!(
            c_string_result.is_err(),
            "Strings with null bytes should fail CString conversion"
        );
    }
}<|MERGE_RESOLUTION|>--- conflicted
+++ resolved
@@ -5,11 +5,7 @@
 
 // Import the individual function modules
 mod bigint_sum;
-<<<<<<< HEAD
-=======
 mod float_sum;
-mod rain_math;
->>>>>>> cec3e274
 
 use bigint_sum::*;
 use float_sum::*;
